--- conflicted
+++ resolved
@@ -46,17 +46,12 @@
 
 // Signature represents a single signature over the JWS payload and protected header.
 type Signature struct {
-<<<<<<< HEAD
-	Header    JoseHeader
-	Signature []byte
-=======
 	// Header fields, such as the signature algorithm
 	Header JoseHeader
 
 	// The actual signature value
 	Signature []byte
 
->>>>>>> b3b30551
 	protected *rawHeader
 	header    *rawHeader
 	original  *rawSignatureInfo
@@ -164,14 +159,11 @@
 			}
 		}
 
-<<<<<<< HEAD
-=======
 		// Check that there is not a nonce in the unprotected header
 		if sig.Header != nil && sig.Header.Nonce != "" {
 			return nil, ErrUnprotectedNonce
 		}
 
->>>>>>> b3b30551
 		obj.Signatures[i].Signature = sig.Signature.bytes()
 
 		// Copy value of sig
@@ -258,21 +250,4 @@
 	}
 
 	return string(mustSerializeJSON(raw))
-}
-
-// MarshalJSON serializes the JWS to JSON.
-func (obj JsonWebSignature) MarshalJSON() (result []byte, err error) {
-	return []byte(obj.FullSerialize()), nil
-}
-
-// UnmarshalJSON parses a JWS from JSON data.  (This may also accept a compact
-// JWS in a string.)
-func (obj *JsonWebSignature) UnmarshalJSON(data []byte) (err error) {
-	parsedJWS, err := ParseSigned(string(data))
-	if err != nil {
-		return err
-	}
-
-	*obj = *parsedJWS
-	return nil
 }