--- conflicted
+++ resolved
@@ -17,10 +17,6 @@
 package jose
 
 import (
-<<<<<<< HEAD
-	"encoding/json"
-=======
->>>>>>> b3b30551
 	"fmt"
 	"testing"
 )
@@ -151,7 +147,7 @@
 	if sig.Header.JsonWebKey == nil {
 		t.Error("No JWK in signature header.")
 	}
-	payload, _, err := jws.Verify(sig.Header.JsonWebKey)
+	payload, err := jws.Verify(sig.Header.JsonWebKey)
 	if err != nil {
 		t.Error(fmt.Sprintf("Signature did not validate: %v", err))
 	}
@@ -177,7 +173,7 @@
 	if sig.Header.JsonWebKey == nil {
 		t.Error("No JWK in signature header.")
 	}
-	payload, _, err := jws.Verify(sig.Header.JsonWebKey)
+	payload, err := jws.Verify(sig.Header.JsonWebKey)
 	if err != nil {
 		t.Error(fmt.Sprintf("Signature did not validate: %v", err))
 	}
@@ -215,7 +211,7 @@
 			t.Error("unable to parse message", msg, err)
 			continue
 		}
-		payload, _, err := obj.Verify(rsaPublicKey)
+		payload, err := obj.Verify(rsaPublicKey)
 		if err != nil {
 			t.Error("unable to verify message", msg, err)
 			continue
@@ -255,7 +251,7 @@
 			t.Error("unable to parse message", msg, err)
 			continue
 		}
-		payload, _, err := obj.Verify(ecPublicKeys[i])
+		payload, err := obj.Verify(ecPublicKeys[i])
 		if err != nil {
 			t.Error("unable to verify message", msg, err)
 			continue
@@ -282,7 +278,7 @@
 			t.Error("unable to parse message", msg, err)
 			continue
 		}
-		payload, _, err := obj.Verify(hmacTestKey)
+		payload, err := obj.Verify(hmacTestKey)
 		if err != nil {
 			t.Error("unable to verify message", msg, err)
 			continue
@@ -291,35 +287,4 @@
 			t.Error("payload is not what we expected for msg", msg)
 		}
 	}
-}
-
-func TestMarshalUnmarshalJWS(t *testing.T) {
-	input := `{"jws":{"header":{"alg":"RS256","jwk":{"kty":"RSA","n":"7ixeydcbxxppzxrBphrW1atUiEZqTpiHDpI-79olav5XxAgWolHmVsJyxzoZXRxmtED8PF9-EICZWBGdSAL9ZTD0hLUCIsPcpdgT_LqNW3Sh2b2caPL2hbMF7vsXvnCGg9varpnHWuYTyRrCLUF9vM7ES-V3VCYTa7LcCSRm56Gg9r19qar43Z9kIKBBxpgt723v2cC4bmLmoAX2s217ou3uCpCXGLOeV_BesG4--Nl3pso1VhCfO85wEWjmW6lbv7Kg4d7Jdkv5DjDZfJ086fkEAYZVYGRpIgAvJBH3d3yKDCrSByUEud1bWuFjQBmMaeYOrVDXO_mbYg5PwUDMhw","e":"AQAB"}},"protected":"eyJub25jZSI6IjhISWVwVU5GWlVhLWV4S1RyWFZmNGcifQ","payload":"eyJjb250YWN0IjpbIm1haWx0bzpmb29AYmFyLmNvbSJdfQ","signature":"AyvVGMgXsQ1zTdXrZxE_gyO63pQgotL1KbI7gv6Wi8I7NRy0iAOkDAkWcTQT9pcCYApJ04lXfEDZfP5i0XgcFUm_6spxi5mFBZU-NemKcvK9dUiAbXvb4hB3GnaZtZiuVnMQUb_ku4DOaFFKbteA6gOYCnED_x7v0kAPHIYrQnvIa-KZ6pTajbV9348zgh9TL7NgGIIsTcMHd-Jatr4z1LQ0ubGa8tS300hoDhVzfoDQaEetYjCo1drR1RmdEN1SIzXdHOHfubjA3ZZRbrF_AJnNKpRRoIwzu1VayOhRmdy1qVSQZq_tENF4VrQFycEL7DhG7JLoXC4T2p1urwMlsw"}}`
-
-	parsed := struct {
-		JWS *JsonWebSignature `json:"jws"`
-	}{}
-
-	err := json.Unmarshal([]byte(input), &parsed)
-	if err != nil {
-		t.Error("unable to unmarshal JSON JWS")
-	}
-
-	if parsed.JWS == nil {
-		t.Error("JWS did not correctly unmarshal")
-	}
-
-	serialized, err := json.Marshal(parsed)
-	if err != nil {
-		t.Error("unable to marshal JSON JWS")
-	}
-
-	err = json.Unmarshal(serialized, &parsed)
-	if err != nil {
-		t.Error("unable to unmarshal marshaled JSON JWS")
-	}
-
-	if parsed.JWS == nil {
-		t.Error("JWS did not correctly unmarshal from marshaled JSON JWS")
-	}
 }