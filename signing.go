--- conflicted
+++ resolved
@@ -29,22 +29,14 @@
 
 // Signer represents a signer which takes a payload and produces a signed JWS object.
 type Signer interface {
-<<<<<<< HEAD
-	Sign(payload []byte, nonce string) (*JsonWebSignature, error)
-=======
 	Sign(payload []byte) (*JsonWebSignature, error)
 	SetNonceSource(source NonceSource)
->>>>>>> b3b30551
 }
 
 // MultiSigner represents a signer which supports multiple recipients.
 type MultiSigner interface {
-<<<<<<< HEAD
-	Sign(payload []byte, nonce string) (*JsonWebSignature, error)
-=======
 	Sign(payload []byte) (*JsonWebSignature, error)
 	SetNonceSource(source NonceSource)
->>>>>>> b3b30551
 	AddRecipient(alg SignatureAlgorithm, signingKey interface{}) error
 }
 
@@ -139,7 +131,7 @@
 	}
 }
 
-func (ctx *genericSigner) Sign(payload []byte, nonce string) (*JsonWebSignature, error) {
+func (ctx *genericSigner) Sign(payload []byte) (*JsonWebSignature, error) {
 	obj := &JsonWebSignature{}
 	obj.payload = payload
 	obj.Signatures = make([]Signature, len(ctx.recipients))
@@ -154,15 +146,11 @@
 			protected.Kid = recipient.publicKey.KeyID
 		}
 
-<<<<<<< HEAD
-		if nonce != "" {
-=======
 		if ctx.nonceSource != nil {
 			nonce, err := ctx.nonceSource.Nonce()
 			if err != nil {
 				return nil, fmt.Errorf("square/go-jose: Error generating nonce: %v", err)
 			}
->>>>>>> b3b30551
 			protected.Nonce = nonce
 		}
 
@@ -192,10 +180,10 @@
 }
 
 // Verify validates the signature on the object and returns the payload.
-func (obj JsonWebSignature) Verify(verificationKey interface{}) ([]byte, JoseHeader, error) {
+func (obj JsonWebSignature) Verify(verificationKey interface{}) ([]byte, error) {
 	verifier, err := newVerifier(verificationKey)
 	if err != nil {
-		return nil, JoseHeader{}, err
+		return nil, err
 	}
 
 	for _, signature := range obj.Signatures {
@@ -204,13 +192,14 @@
 			// Unsupported crit header
 			continue
 		}
+
 		input := obj.computeAuthData(&signature)
 		alg := SignatureAlgorithm(headers.Alg)
 		err := verifier.verifyPayload(input, signature.Signature, alg)
 		if err == nil {
-			return obj.payload, headers.sanitized(), nil
-		}
-	}
-
-	return nil, JoseHeader{}, ErrCryptoFailure
+			return obj.payload, nil
+		}
+	}
+
+	return nil, ErrCryptoFailure
 }